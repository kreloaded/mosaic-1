{
  "name": "Mosaic",
  "version": "0.1.0",
  "description": "Mosaic",
  "main": "index.js",
  "scripts": {
    "compile": "truffle compile --all",
    "lint:js": "find ./test -name \"*.js\" | xargs eslint",
    "lint:js:fix": "npm run lint:js -- --fix",
    "lint:sol:solium": "solium --dir contracts/",
    "lint:sol:solium:fix": "npm run lint:sol:solium -- --fix",
    "test": "npm run test:contracts",
    "test:contracts": "truffle test",
    "test:integration": "cd test_integration && tsc && ./main.sh",
<<<<<<< HEAD
    "test:dev": "truffle test test/coconsensus/commit_checkpoint.js",
=======
    "test:dev": "truffle test test/validator_set/insert_validator.js",
>>>>>>> 05d7376b
    "ganache-cli": "./tools/run_ganache_cli.sh",
    "make:all": "lint:sol:solium && lint:js && compile:all && test:contracts",
    "clean": "rm -r contract_build/contracts.json interacts/* build/* 2> /dev/null || true",
    "build:package": "node tools/build_package.js",
    "generate:interacts": "ts-generator ts-generator.json && node tools/contract_interact_generator.js",
    "postinstall": "npm run clean && npm run compile && npm run build:package && npm run generate:interacts"
  },
  "repository": {
    "type": "git",
    "url": "git+https://github.com/mosaicdao/mosaic-1.git"
  },
  "author": "OpenST Foundation",
  "license": "Apache-2.0",
  "bugs": {
    "url": "https://github.com/mosaicdao/mosaic-1/issues"
  },
  "homepage": "https://github.com/mosaicdao/mosaic-1#readme",
  "devDependencies": {
    "@types/mocha": "5.2.7",
    "@types/web3": "1.2.2",
    "abi-decoder": "2.2.2",
    "assert": "2.0.0",
    "bn.js": "5.0.0",
    "chai": "4.2.0",
    "eslint": "5.16.0",
    "eslint-config-airbnb-base": "13.1.0",
    "eslint-plugin-import": "2.17.3",
    "ethlint": "1.2.4",
    "ganache-cli": "6.8.1-beta.0",
    "mocha": "6.2.2",
    "openzeppelin-solidity": "2.1.1",
    "solium": "1.2.4",
    "truffle": "5.0.43",
    "ts-generator": "0.0.8",
    "typechain": "0.3.14",
    "typescript": "3.7.2",
    "web3": "1.2.1",
    "ethereumjs-util": "6.2.0"
  }
}<|MERGE_RESOLUTION|>--- conflicted
+++ resolved
@@ -12,11 +12,7 @@
     "test": "npm run test:contracts",
     "test:contracts": "truffle test",
     "test:integration": "cd test_integration && tsc && ./main.sh",
-<<<<<<< HEAD
-    "test:dev": "truffle test test/coconsensus/commit_checkpoint.js",
-=======
     "test:dev": "truffle test test/validator_set/insert_validator.js",
->>>>>>> 05d7376b
     "ganache-cli": "./tools/run_ganache_cli.sh",
     "make:all": "lint:sol:solium && lint:js && compile:all && test:contracts",
     "clean": "rm -r contract_build/contracts.json interacts/* build/* 2> /dev/null || true",
