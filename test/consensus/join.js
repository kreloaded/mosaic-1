--- conflicted
+++ resolved
@@ -61,52 +61,8 @@
         { metachainId: Utils.NULL_ADDRESS },
       );
       await Utils.expectRevert(
-<<<<<<< HEAD
-        consensusUtil.join(consensus, params),
-        'Metachain id is 0.',
-      );
-    });
-
-    it('should fail when core address is 0', async () => {
-      const params = Object.assign(
-        {},
-        joinParams,
-        { core: Utils.NULL_ADDRESS },
-      );
-
-      await Utils.expectRevert(
-        consensusUtil.join(consensus, params),
-        'Core address is 0.',
-      );
-    });
-
-    it('should fail when core is not assigned for specified metachain id', async () => {
-      const params = Object.assign(
-        {},
-        joinParams,
-        { core: accountProvider.get() },
-      );
-
-      await Utils.expectRevert(
-        consensusUtil.join(consensus, params),
-        'Core is not assigned for the specified metachain id.',
-      );
-    });
-
-    it('should fail when withdrawal address is 0', async () => {
-      const params = Object.assign(
-        {},
-        joinParams,
-        { withdrawalAddress: Utils.NULL_ADDRESS },
-      );
-
-      await Utils.expectRevert(
-        consensusUtil.join(consensus, params),
-        'Withdrawal address is 0.',
-=======
         consensusUtil.join(consensus, invalidJoinParams),
         'Core does not exist for given metachain.',
->>>>>>> 53768a25
       );
     });
 
