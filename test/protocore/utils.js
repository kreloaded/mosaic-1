--- conflicted
+++ resolved
@@ -16,7 +16,6 @@
 
 const web3 = require('../test_lib/web3.js');
 
-<<<<<<< HEAD
 const CheckpointFinalisationStatus = Object.freeze({
   Undefined: 0,
   Registered: 1,
@@ -26,23 +25,16 @@
 
 const DOMAIN_SEPARATOR_NAME = 'Mosaic-Core';
 const DOMAIN_SEPARATOR_VERSION = '0';
-const DOMAIN_SEPARATOR_TYPEHASH = web3.utils.soliditySha3('EIP712Domain(string name,string version,bytes32 metachainId,address verifyingContract)');
-const VOTE_MESSAGE_TYPEHASH = web3.utils.soliditySha3('VoteMessage(bytes32 transitionHash,bytes32 sourceBlockHash,bytes32 targetBlockHash,uint256 sourceBlockNumber,uint256 targetBlockNumber)');
-=======
-const DOMAIN_SEPARATOR_NAME = 'Mosaic-Core';
-const DOMAIN_SEPARATOR_VERSION = '0';
 const DOMAIN_SEPARATOR_TYPEHASH = web3.utils.soliditySha3(
   'EIP712Domain(string name,string version,bytes32 metachainId,address verifyingContract)',
 );
 const VOTE_MESSAGE_TYPEHASH = web3.utils.soliditySha3(
   'VoteMessage(bytes32 transitionHash,bytes32 sourceBlockHash,bytes32 targetBlockHash,uint256 sourceBlockNumber,uint256 targetBlockNumber)',
 );
->>>>>>> 1f08575b
 
 function getDomainSeparator(metachainId, coreAddress) {
   return web3.utils.sha3(
     web3.eth.abi.encodeParameters(
-<<<<<<< HEAD
       [
         'bytes32',
         'string',
@@ -50,9 +42,6 @@
         'bytes32',
         'address',
       ],
-=======
-      ['bytes32', 'string', 'string', 'bytes32', 'address'],
->>>>>>> 1f08575b
       [
         DOMAIN_SEPARATOR_TYPEHASH,
         DOMAIN_SEPARATOR_NAME,
@@ -75,9 +64,7 @@
 ) {
   const voteMessageTypeHash = web3.utils.keccak256(
     web3.eth.abi.encodeParameters(
-      ['bytes32', 'bytes32', 'bytes32', 'bytes32', 'uint256', 'uint256'],
       [
-<<<<<<< HEAD
         'bytes32',
         'bytes32',
         'bytes32',
@@ -86,8 +73,6 @@
         'uint256',
       ],
       [
-=======
->>>>>>> 1f08575b
         VOTE_MESSAGE_TYPEHASH,
         sourceTransitionHash,
         sourceBlockHash,
@@ -98,14 +83,6 @@
     ),
   );
   const domainSeparator = getDomainSeparator(metachainId, coreAddress);
-<<<<<<< HEAD
-  const voteMessageHash = web3.utils.soliditySha3(
-    { t: 'bytes', v: '0x19' },
-    { t: 'bytes', v: '0x01' },
-    { t: 'bytes32', v: domainSeparator },
-    { t: 'bytes32', v: voteMessageTypeHash },
-  ).toString('hex');
-=======
   const voteMessageHash = web3.utils
     .soliditySha3(
       { t: 'bytes', v: '0x19' },
@@ -114,7 +91,6 @@
       { t: 'bytes32', v: voteMessageTypeHash },
     )
     .toString('hex');
->>>>>>> 1f08575b
 
   return voteMessageHash;
 }
