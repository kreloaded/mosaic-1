--- conflicted
+++ resolved
@@ -80,38 +80,7 @@
     sourceBlockHeight,
     txOptions,
   );
-<<<<<<< HEAD
   return core;
-=======
-}
-
-const CoreStatus = {
-  creation: new BN(0),
-  opened: new BN(1),
-  precommitted: new BN(2),
-  halted: new BN(3),
-  corrupted: new BN(4),
-};
-
-function isCoreCreated(status) {
-  return CoreStatus.creation.cmp(status) === 0;
-}
-
-function isCoreOpened(status) {
-  return CoreStatus.opened.cmp(status) === 0;
-}
-
-function isCorePrecommitted(status) {
-  return CoreStatus.precommitted.cmp(status) === 0;
-}
-
-function isCoreHalted(status) {
-  return CoreStatus.halted.cmp(status) === 0;
-}
-
-function isCoreCorrupted(status) {
-  return CoreStatus.corrupted.cmp(status) === 0;
->>>>>>> a20bb655
 }
 
 async function calculcateQuorum(core, count) {
