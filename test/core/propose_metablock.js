// Copyright 2019 OpenST Ltd.
//
// Licensed under the Apache License, Version 2.0 (the "License");
// you may not use this file except in compliance with the License.
// You may obtain a copy of the License at
//
//    http://www.apache.org/licenses/LICENSE-2.0
//
// Unless required by applicable law or agreed to in writing, software
// distributed under the License is distributed on an "AS IS" BASIS,
// WITHOUT WARRANTIES OR CONDITIONS OF ANY KIND, either express or implied.
// See the License for the specific language governing permissions and
// limitations under the License.

'use strict';

const BN = require('bn.js');

const { AccountProvider } = require('../test_lib/utils.js');
const Utils = require('../test_lib/utils.js');

const CoreUtils = require('./utils.js');
const CoreStatusUtils = require('../test_lib/core_status_utils');
const Core = artifacts.require('Core');

let config = {};
let proposal = {};

<<<<<<< HEAD
=======
async function openCore(
  accountProvider,
  core,
) {
  const minVal = await core.minimumValidatorCount.call();

  const joinDuringCreationPromises = [];
  for (let i = 0; i < minVal.toNumber(10); i += 1) {
    const validator = accountProvider.get();
    joinDuringCreationPromises.push(config.mockConsensus.joinDuringCreation(validator));
  }

  await Promise.all(joinDuringCreationPromises);
  const coreStatus = await config.core.coreStatus.call();
  assert.isOk(
    CoreStatusUtils.isCoreOpened(coreStatus),
  );
}

>>>>>>> bbe7538b
async function proposeMetaBlock(
  core,
  proposalArgs,
) {
  const proposalHash = await core.proposeMetablock.call(
    proposalArgs.kernelHash,
    proposalArgs.originObservation,
    proposalArgs.dynasty,
    proposalArgs.accumulatedGas,
    proposalArgs.committeeLock,
    proposalArgs.source,
    proposalArgs.target,
    proposalArgs.sourceBlockHeight,
    proposalArgs.targetBlockHeight,
  );

  await core.proposeMetablock(
    proposalArgs.kernelHash,
    proposalArgs.originObservation,
    proposalArgs.dynasty,
    proposalArgs.accumulatedGas,
    proposalArgs.committeeLock,
    proposalArgs.source,
    proposalArgs.target,
    proposalArgs.sourceBlockHeight,
    proposalArgs.targetBlockHeight,
  );

  return proposalHash;
}

contract('Core::proposeMetablock', async (accounts) => {
  const accountProvider = new AccountProvider(accounts);

  beforeEach(async () => {
    config = {
      chainId: accountProvider.get(),
      epochLength: new BN(100),
      minValidatorCount: new BN(5),
      validatorJoinLimit: new BN(20),
      height: new BN(0),
      parent: Utils.ZERO_BYTES32,
      gasTarget: new BN(0),
      dynasty: new BN(0),
      accumulatedGas: new BN(1),
      source: accountProvider.get(),
      sourceBlockHeight: new BN(0),
      deployer: accountProvider.get(),
    };

    proposal = {
      kernelHash: Utils.ZERO_BYTES32,
      originObservation: CoreUtils.randomSha3(),
      dynasty: new BN(1),
      accumulatedGas: new BN(2),
      committeeLock: CoreUtils.randomSha3(),
      source: CoreUtils.randomSha3(),
      target: CoreUtils.randomSha3(),
      sourceBlockHeight: config.sourceBlockHeight
        .add(config.epochLength
          .mul(new BN(2))),
      targetBlockHeight: config.sourceBlockHeight
        .add(config.epochLength
          .mul(new BN(3))),
    };

    config.mockConsensus = await CoreUtils.createConsensusCore(
      config.chainId,
      config.epochLength,
      config.minValidatorCount,
      config.validatorJoinLimit,
      config.height,
      config.parent,
      config.gasTarget,
      config.dynasty,
      config.accumulatedGas,
      config.source,
      config.sourceBlockHeight,
      {
        from: config.deployer,
      },
    );

    const coreAddress = await config.mockConsensus.mockCore();
    config.core = await Core.at(coreAddress);
    Object.freeze(config);

    await CoreUtils.openCore(config.mockConsensus, config.core);

    proposal.kernelHash = await config.core.openKernelHash();
  });

  contract('Negative Tests', async () => {
    it('should revert if a kernel hash does not match with an opened kernel hash', async () => {
      proposal.kernelHash = Utils.ZERO_BYTES32;
      await Utils.expectRevert(
        proposeMetaBlock(
          config.core,
          proposal,
        ),
        'A metablock can only be proposed for the open Kernel in this core.',
      );
    });

    it('should revert if an origin observation is 0', async () => {
      proposal.originObservation = Utils.ZERO_BYTES32;
      await Utils.expectRevert(
        proposeMetaBlock(
          config.core,
          proposal,
        ),
        'Origin observation cannot be null.',
      );
    });

    it('should revert if a dynasty is not strictly greater from the committed one', async () => {
      proposal.dynasty = config.dynasty;
      await Utils.expectRevert(
        proposeMetaBlock(
          config.core,
          proposal,
        ),
        'Dynasty must strictly increase.',
      );
    });

    it('should revert if a accumulated gas is not strictly greater '
    + 'from the committed one', async () => {
      proposal.accumulatedGas = config.accumulatedGas;
      await Utils.expectRevert(
        proposeMetaBlock(
          config.core,
          proposal,
        ),
        'Accumulated gas must strictly increase.',
      );
    });

    it('should revert if a committee lock is 0', async () => {
      proposal.committeeLock = Utils.ZERO_BYTES32;
      await Utils.expectRevert(
        proposeMetaBlock(
          config.core,
          proposal,
        ),
        'Committee lock cannot be null.',
      );
    });

    it('should revert if a source blockhash is 0', async () => {
      proposal.source = Utils.ZERO_BYTES32;
      await Utils.expectRevert(
        proposeMetaBlock(
          config.core,
          proposal,
        ),
        'Source blockhash must not be null.',
      );
    });

    it('should revert if a target block hash is 0', async () => {
      proposal.target = Utils.ZERO_BYTES32;
      await Utils.expectRevert(
        proposeMetaBlock(
          config.core,
          proposal,
        ),
        'Target blockhash must not be null.',
      );
    });

    it('should revert if a source block height is not strictly greater from'
    + 'the committed source block height', async () => {
      proposal.sourceBlockHeight = config.sourceBlockHeight;
      await Utils.expectRevert(
        proposeMetaBlock(
          config.core,
          proposal,
        ),
        'Source block height must strictly increase.',
      );
    });

    it('should revert if a source is not a checkpoint', async () => {
      proposal.sourceBlockHeight = config.sourceBlockHeight + 1;
      await Utils.expectRevert(
        proposeMetaBlock(
          config.core,
          proposal,
        ),
        'Source block height must be a checkpoint.',
      );
    });

    it('should revert if a source block hash matches with the committed one', async () => {
      proposal.source = config.source;
      await Utils.expectRevert(
        proposeMetaBlock(
          config.core,
          proposal,
        ),
        'Source blockhash cannot equal sealed source blockhash.',
      );
    });

    it('should revert if a target block height is not +1 epoch of '
    + 'a source block height', async () => {
      proposal.targetBlockHeight = proposal.sourceBlockHeight
        .add(config.epochLength.mul(new BN(2)));
      await Utils.expectRevert(
        proposeMetaBlock(
          config.core,
          proposal,
        ),
        'Target block height must equal source block height plus one.',
      );
    });

    it('should revert if a proposal already exists', async () => {
      await proposeMetaBlock(
        config.core,
        proposal,
      );

      await Utils.expectRevert(
        proposeMetaBlock(
          config.core,
          proposal,
        ),
        'Proposal can only be inserted once.',
      );
    });
  });

  contract('Positive Tests', () => {
    it('should accept proposals', async () => {
      const proposalHash = await proposeMetaBlock(
        config.core,
        proposal,
      );

      const voteCount = await config.core.voteCounts(proposalHash);
      assert.isOk(
        voteCount.height.eq(config.height),
      );
      assert.isOk(
        voteCount.dynasty.eq(proposal.dynasty),
      );
      assert.isOk(
        voteCount.count.eq(new BN(0)),
      );
    });
  });
});<|MERGE_RESOLUTION|>--- conflicted
+++ resolved
@@ -17,37 +17,14 @@
 const BN = require('bn.js');
 
 const { AccountProvider } = require('../test_lib/utils.js');
+const CoreUtils = require('./utils.js');
 const Utils = require('../test_lib/utils.js');
 
-const CoreUtils = require('./utils.js');
-const CoreStatusUtils = require('../test_lib/core_status_utils');
 const Core = artifacts.require('Core');
 
 let config = {};
 let proposal = {};
 
-<<<<<<< HEAD
-=======
-async function openCore(
-  accountProvider,
-  core,
-) {
-  const minVal = await core.minimumValidatorCount.call();
-
-  const joinDuringCreationPromises = [];
-  for (let i = 0; i < minVal.toNumber(10); i += 1) {
-    const validator = accountProvider.get();
-    joinDuringCreationPromises.push(config.mockConsensus.joinDuringCreation(validator));
-  }
-
-  await Promise.all(joinDuringCreationPromises);
-  const coreStatus = await config.core.coreStatus.call();
-  assert.isOk(
-    CoreStatusUtils.isCoreOpened(coreStatus),
-  );
-}
-
->>>>>>> bbe7538b
 async function proposeMetaBlock(
   core,
   proposalArgs,
