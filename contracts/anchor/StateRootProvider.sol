--- conflicted
+++ resolved
@@ -36,11 +36,7 @@
     mapping (uint256 => bytes32) private stateRoots;
 
 
-<<<<<<< HEAD
-    /* Public functions */
-=======
-    /* External Functions */
->>>>>>> ca184ca2
+    /* Public Functions */
 
     /**
      * @notice Get the state root for the given block number.
