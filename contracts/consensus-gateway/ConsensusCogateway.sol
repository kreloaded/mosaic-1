--- conflicted
+++ resolved
@@ -92,7 +92,6 @@
             _maxStorageRootItems
         );
     }
-<<<<<<< HEAD
 
     /**
      * @notice Confirm deposit in order to mint tokens.
@@ -231,7 +230,4 @@
             _rlpParentNodes
         );
     }
-}
-=======
-}
->>>>>>> ba13ea14
+}