--- conflicted
+++ resolved
@@ -54,11 +54,7 @@
     /** The callprefix of the Core::setup function. */
     bytes4 public constant CORE_SETUP_CALLPREFIX = bytes4(
         keccak256(
-<<<<<<< HEAD
             "setup(address,bytes32,uint256,uint256,uint256,address,uint256,bytes32,uint256,uint256,uint256,bytes32,uint256)"
-=======
-            "setup(address,bytes20,uint256,uint256,uint256,address,uint256,bytes32,uint256,uint256,uint256,uint256)"
->>>>>>> 67767692
         )
     );
 
@@ -141,6 +137,16 @@
 
 
     /* Modifiers */
+
+    modifier onlyValidator()
+    {
+        require(
+            reputation.isActive(msg.sender),
+            "Validator must be active in the reputation contract."
+        );
+
+        _;
+    }
 
     modifier onlyCore()
     {
@@ -419,7 +425,7 @@
         external
     {
         require(
-            _metachainId != bytes20(0),
+            _chainId != bytes32(0),
             "Metachain id is 0."
         );
 
