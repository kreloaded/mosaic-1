--- conflicted
+++ resolved
@@ -129,23 +129,18 @@
     modifier onlyCore()
     {
         require(
-            isCore(msg.sender),
-            "Caller must be an active core."
-        );
-
-        _;
-    }
-
-    modifier onlyAxiom()
-    {
-        require(
-<<<<<<< HEAD
             isCoreActive(msg.sender),
             "Caller must be an active core."
-=======
+        );
+
+        _;
+    }
+
+    modifier onlyAxiom()
+    {
+        require(
             address(axiom) == msg.sender,
             "Caller must be axiom address."
->>>>>>> 6f23a7a9
         );
 
         _;
