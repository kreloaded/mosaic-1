pragma solidity ^0.5.0;

// Copyright 2019 OpenST Ltd.
//
// Licensed under the Apache License, Version 2.0 (the "License");
// you may not use this file except in compliance with the License.
// You may obtain a copy of the License at
//
//    http://www.apache.org/licenses/LICENSE-2.0
//
// Unless required by applicable law or agreed to in writing, software
// distributed under the License is distributed on an "AS IS" BASIS,
// WITHOUT WARRANTIES OR CONDITIONS OF ANY KIND, either express or implied.
// See the License for the specific language governing permissions and
// limitations under the License.

import "../reputation/ReputationI.sol";

interface ConsensusI {
    /**
     * @notice Get the reputation contract address.
     * returns Reputation contract address.
     */
    function reputation()
        external
        view
        returns (ReputationI reputation_);

<<<<<<< HEAD
=======
    /** Get minimum validator and join limit count. */
>>>>>>> bbe7538b
    function coreValidatorThresholds()
        external
        view
        returns (uint256 minimumValidatorCount_, uint256 joinLimit_);

    /**
     * @notice Register a proposal for commit.
     * @param _proposal Precommit proposal.
     */
    function registerPrecommit(
        bytes32 _proposal
    )
        external;

    /**
     * @notice Create a new meta chain.
     * @param _anchor anchor of the new meta-chain.
     * @param _epochLength Epoch length for new meta-chain.
     * @param _rootBlockHash root block hash.
     * @param _rootBlockHeight root block height.
     */
    function newMetaChain(
        address _anchor,
        uint256 _epochLength,
        bytes32 _rootBlockHash,
        uint256 _rootBlockHeight
    )
        external;
}<|MERGE_RESOLUTION|>--- conflicted
+++ resolved
@@ -18,25 +18,24 @@
 
 interface ConsensusI {
     /**
-     * @notice Get the reputation contract address.
-     * returns Reputation contract address.
+     * @notice Gets the reputation contract address.
+     *
+     * @return Reputation contract address.
      */
     function reputation()
         external
         view
         returns (ReputationI reputation_);
 
-<<<<<<< HEAD
-=======
-    /** Get minimum validator and join limit count. */
->>>>>>> bbe7538b
+    /** @notice Gets cores' validators minimum count and join limit. */
     function coreValidatorThresholds()
         external
         view
         returns (uint256 minimumValidatorCount_, uint256 joinLimit_);
 
     /**
-     * @notice Register a proposal for commit.
+     * @notice Registers a precommit for commit.
+     *
      * @param _proposal Precommit proposal.
      */
     function registerPrecommit(
@@ -45,11 +44,12 @@
         external;
 
     /**
-     * @notice Create a new meta chain.
-     * @param _anchor anchor of the new meta-chain.
-     * @param _epochLength Epoch length for new meta-chain.
-     * @param _rootBlockHash root block hash.
-     * @param _rootBlockHeight root block height.
+     * @notice Creates a new meta chain.
+     *
+     * @param _anchor Anchor address of the new meta-chain.
+     * @param _epochLength Epoch length for the new meta-chain.
+     * @param _rootBlockHash Root block hash.
+     * @param _rootBlockHeight Root block height.
      */
     function newMetaChain(
         address _anchor,
