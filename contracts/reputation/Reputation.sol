pragma solidity >=0.5.0 <0.6.0;

// Copyright 2019 OpenST Ltd.
//
// Licensed under the Apache License, Version 2.0 (the "License");
// you may not use this file except in compliance with the License.
// You may obtain a copy of the License at
//
//    http://www.apache.org/licenses/LICENSE-2.0
//
// Unless required by applicable law or agreed to in writing, software
// distributed under the License is distributed on an "AS IS" BASIS,
// WITHOUT WARRANTIES OR CONDITIONS OF ANY KIND, either express or implied.
// See the License for the specific language governing permissions and
// limitations under the License.

import "openzeppelin-solidity/contracts/math/SafeMath.sol";

import "../ERC20I.sol";
import "../consensus/ConsensusModule.sol";

contract Reputation is ConsensusModule {

    /* Usings */

    using SafeMath for uint256;


    /* Constants */

    uint256 public constant MAX_UINT256 = uint256(
        0xffffffffffffffffffffffffffffffffffffffffffffffffffffffffffffffff
    );

    address public constant burner = address(0);


    /* Enums */

    /** Validator status enum */
    enum ValidatorStatus {
        /** Undefined as null value */
        Undefined,

        /** Validator has been slashed and lost stake and earnings */
        Slashed,

        /** Validator has put up stake and participates in consensus */
        Staked,

        /** Validator has logged out and no longer participates in consensus */
        LoggedOut,

        /** Validator has withdrawn stake after logging out and cooldown period */
        Withdrawn
    }


    /* Structs */

    struct ValidatorInfo {
        ValidatorStatus status;
        address withdrawalAddress;
        uint256 reputation;
        uint256 lockedEarnings;
        uint256 cashableEarnings;
        uint256 withdrawalBlockHeight;
    }


    /* Storage */

    /** ERC20 mOST for stakes and earnings for validators. */
    ERC20I public mOST;

    /** ERC20 wETH for stakes for validators. */
    ERC20I public wETH;

    /** Required stake amount in mOST to join as a validator. */
    uint256 public stakeMOSTAmount;

    /** Required stake amount in wETH to join as a validator. */
    uint256 public stakeWETHAmount;

    /** A per mille of earnings that validator can cash out immediately. */
    uint256 public cashableEarningsPerMille;

    /** An initial reputation for a newly joined validator. */
    uint256 public initialReputation;

    /**
     * A cooldown period for being able to withdraw after a validator
     * has logged out.
     */
    uint256 public withdrawalCooldownPeriodInBlocks;

    /** Validators info */
    mapping(address => ValidatorInfo) public validators;


    /* Modifiers */

    modifier isActive(address _validator)
    {
        require(
            validators[_validator].status == ValidatorStatus.Staked,
            "Validator is not active."
        );

        _;
    }

    modifier hasJoined(address _validator)
    {
        require(
            validators[_validator].status != ValidatorStatus.Undefined,
            "Validator has not joined."
        );

        _;
    }

    modifier isHonest(address _validator)
    {
        require(
            validators[_validator].status >= ValidatorStatus.Staked,
            "Validator is not honest."
        );

        _;
    }

    modifier hasLoggedOut(address _validator)
    {
        require(
            validators[_validator].status >= ValidatorStatus.LoggedOut,
            "Validator has not logged out."
        );

        _;
    }

    modifier withdrawalCooldownPeriodHasElapsed(address _validator)
    {
        require(
            block.number > validators[_validator].withdrawalBlockHeight,
            "Withdrawal cooldown period has not elapsed."
        );

        _;
    }

    modifier hasNotWithdrawn(address _validator)
    {
        require(
            validators[_validator].status != ValidatorStatus.Withdrawn,
            "Validator has withdrawn."
        );

        _;
    }

    modifier hasNotSlashed(address _validator)
    {
        require(
            validators[_validator].status != ValidatorStatus.Slashed,
            "Validator has slashed."
        );

        _;
    }


    /* Special Member Functions */

    /**
     * @dev Function requires:
     *          - mOST token address is not 0
     *          - wETH token address is not 0
     *          - a stake amount to join in mOST is positive
     *          - a stake amount to join in wETH is positive
     *          - a cashable earnings per mille is in [0, 1000] range
     *
     * @param _consensus Address of consensus contract.
     * @param _mOST Address of EIP20 mOST token.
     * @param _stakeMOSTAmount Amount of mOST token in wei required to be
     *                         staked by each validator on join.
     * @param _wETH Address of EIP20 wETH token.
     * @param _stakeWETHAmount Amount of wETH token in wei required to be
     *                         staked by each validator on join.
     * @param _cashableEarningsPerMille Number ranging from [0-1000] which
     *                                  defines cashable earning per mille.
     * @param _initialReputation Initial reputation assigned when a validator
     *                           joins.
     * @param _withdrawalCooldownPeriodInBlocks Defines block delay between
     *                                          logout and withdraw operation
     *                                          for a validator.
     */
    function setup(
        address _consensus,
        ERC20I _mOST,
        uint256 _stakeMOSTAmount,
        ERC20I _wETH,
        uint256 _stakeWETHAmount,
        uint256 _cashableEarningsPerMille,
        uint256 _initialReputation,
        uint256 _withdrawalCooldownPeriodInBlocks
    )
        external
    {
        require(
            address(mOST) == address(0) && address(wETH) == address(0),
            "Reputation is already setup."
        );

        require(
            _mOST != ERC20I(0),
            "mOST token address is 0."
        );

        require(
            _wETH != ERC20I(0),
            "wETH token address is 0."
        );

        require(
            _stakeMOSTAmount > 0,
            "Stake amount to join in mOST is not positive."
        );

        require(
            _stakeWETHAmount > 0,
            "Stake amount to join in wETH is not positive."
        );

        require(
            _cashableEarningsPerMille <= 1000,
            "Cashable earnings is not in valid range: [0, 1000]."
        );

<<<<<<< HEAD
        consensus = ConsensusI(_consensus);
        mOST = ERC20I(_mOST);
        wETH = ERC20I(_wETH);
=======
        require(
            _withdrawalCooldownPeriodInBlocks > 0,
            "Withdrawal cooldown period in blocks must be greater than zero."
        );

        mOST = _mOST;
        wETH = _wETH;
>>>>>>> 3d22adde
        stakeMOSTAmount = _stakeMOSTAmount;
        stakeWETHAmount = _stakeWETHAmount;
        initialReputation = _initialReputation;
        cashableEarningsPerMille = _cashableEarningsPerMille;
        withdrawalCooldownPeriodInBlocks = _withdrawalCooldownPeriodInBlocks;
    }


    /* External Functions */

    /**
     * @notice Increases reputation of a validator by delta.
     *
     * @dev Function requires
     *          - only consensus can call
     *          - the specified validator is active
     *
     * @param _validator A validator for which to increase reputation.
     * @param _delta A change (delta) to increase a validator's reputation.
     *
     * @return Returns an updated reputation.
     */
    function increaseReputation(address _validator, uint256 _delta)
        external
        onlyConsensus
        isActive(_validator)
        returns (uint256)
    {
        ValidatorInfo storage v = validators[_validator];
        v.reputation = v.reputation.add(_delta);

        return v.reputation;
    }

    /**
     * @notice Decreases reputation of a validator by delta.
     *         Sets the validator's reputation to 0 if after operation
     *         it's negative.
     *
     * @dev Function requires:
     *          - only consensus can call
     *          - the specified validator is active
     *
     * @param _validator A validator for which to decrease a reputation.
     * @param _delta A change (delta) to decrease a validator's reputation.
     *
     * @return Returns an updated reputation.
     */
    function decreaseReputation(address _validator, uint256 _delta)
        external
        onlyConsensus
        isActive(_validator)
        returns (uint256)
    {
        ValidatorInfo storage v = validators[_validator];

        if (v.reputation < _delta) {
            v.reputation = 0;
        } else {
            v.reputation = v.reputation.sub(_delta);
        }

        return v.reputation;
    }

    /**
     * @notice Deposits earnings of a validator by the specified amount.
     *         Only fixed per-mille (`cashableEarningsPerMille`) from the
     *         earned amount is cashable by a validator immediately.
     *         The remaining is locked in the contract and can be cashed out
     *         only when the validator has logged out and cooling period
     *         has elapsed.
     *
     * @dev Function requires:
     *          - a validator is active
     *          - a caller has approved the contract to transfer
     *            `_amount` mOST from its address to the contract address.
     *
     * @param _validator A validator to deposit earnings.
     * @param _amount An amount of earnings of a validator.
     */
    function depositEarnings(
        address _validator,
        uint256 _amount
    )
        external
        isActive(_validator)
    {
        ValidatorInfo storage v = validators[_validator];

        uint256 cashableEarnings = _amount.mul(cashableEarningsPerMille).div(1000);

        v.cashableEarnings = v.cashableEarnings.add(cashableEarnings);

        v.lockedEarnings = v.lockedEarnings.add(
            _amount.sub(cashableEarnings)
        );

        require(
            mOST.transferFrom(msg.sender, address(this), _amount),
            "Failed to transfer earnings to the contract address."
        );
    }

    /**
     * @notice Cash out the specified amount from cashable earnings
     *         of a validator.
     *
     * @dev Function requires:
     *          - only validator can call
     *          - validator has joined
     *          - validator was not slashed
     *          - validator has not withdrawn
     *          - the specified amount is not bigger than cashable earnings
     *            of a validator
     *
     * @param _amount An amount to withdraw.
     */
    function cashOutEarnings(uint256 _amount)
        external
        hasJoined(msg.sender)
        isHonest(msg.sender)
        hasNotWithdrawn(msg.sender)
    {
        ValidatorInfo storage v = validators[msg.sender];

        require(
            _amount <= v.cashableEarnings,
            "The specified amount is bigger than available cashable amount."
        );

        v.cashableEarnings = v.cashableEarnings.sub(
            _amount
        );

        require(
            mOST.transfer(
                v.withdrawalAddress, _amount
            ),
            "Failed to transfer cashable earnings to withdrawal address."
        );
    }

    /**
     * @notice Joins a validator.
     *
     * @dev Function requires:
     *          - only consensus can call
     *          - a validator address is not 0
     *          - a withdrawal address is not 0
     *          - a validator address is not same as its withdrawal address
     *          - a validator has not joined previously
     *          - a withdrawal address has not been used as a validator address
     *          - a validator approved in mOST token contract to transfer
     *            a stake amount.
     *          - a validator approved in wETH token contract to transfer
     *            a stake amount.
     *
     * @param _validator A validator address to join.
     * @param _withdrawalAddress A withdrawal address of newly joined validator.
     */
    function join(
        address _validator,
        address _withdrawalAddress
    )
        external
        onlyConsensus
    {
        require(
            _validator != address(0),
            "Validator address is 0."
        );

        require(
            _withdrawalAddress != address(0),
            "Validator's withdrawal address is 0."
        );

        require(
            _validator != _withdrawalAddress,
            "Validator's address is the same as its withdrawal address."
        );

        require(
            validators[_validator].status == ValidatorStatus.Undefined,
            "No validator can rejoin."
        );

        require(
            validators[_withdrawalAddress].status == ValidatorStatus.Undefined,
            "The specified withdrawal address was registered as validator."
        );

        ValidatorInfo storage v = validators[_validator];

        v.status = ValidatorStatus.Staked;
        v.withdrawalAddress = _withdrawalAddress;
        v.reputation = initialReputation;
        v.withdrawalBlockHeight = MAX_UINT256;

        require(
            mOST.transferFrom(_validator, address(this), stakeMOSTAmount),
            "Failed to transfer mOST stake amount from a validator."
        );

        require(
            wETH.transferFrom(_validator, address(this), stakeWETHAmount),
            "Failed to transfer wETH stake amount from a validator."
        );
    }

    /**
     * @notice Slashes validator.
     *
     * @dev Function requires:
     *          - only consensus can call
     *          - a validator has joined
     *          - a validator has not withdrawn
     *
     * @param _validator A validator address to slash.
     */
    function slash(address _validator)
        external
        onlyConsensus
        hasJoined(_validator)
        hasNotWithdrawn(_validator)
        hasNotSlashed(_validator)
    {
        ValidatorInfo storage v = validators[_validator];

        v.status = ValidatorStatus.Slashed;
        uint256 totalmOSTAmountToBurn = v.lockedEarnings
            .add(v.cashableEarnings)
            .add(stakeMOSTAmount);

        v.lockedEarnings = 0;
        v.cashableEarnings = 0;

        assert(mOST.transfer(burner, totalmOSTAmountToBurn));
        assert(wETH.transfer(burner, stakeWETHAmount));
    }

    /**
     * @notice Logs out a validator.
     *
     * @dev Function requires:
     *          - only consensus can call
     *          - validator is active
     *
     * @param _validator A validator to log out.
     */
    function logout(address _validator)
        external
        onlyConsensus
        isActive(_validator)
    {
        ValidatorInfo storage v = validators[_validator];

        v.status = ValidatorStatus.LoggedOut;

        v.withdrawalBlockHeight = block.number.add(
            withdrawalCooldownPeriodInBlocks
        );
    }

    /**
     * @notice Withdraws staked and earnings values to a validator.
     *
     * @dev Function requires:
     *          - a validator has logged out
     *          - a validator was not slashed
     *          - a validator has not withdrawn
     *          - a withdrawal cooling period for the validator has elapsed
     *
     * @param _validator A validator to withdraw earnings and stakes.
     */
    function withdraw(address _validator)
        external
        hasLoggedOut(_validator)
        isHonest(_validator)
        hasNotWithdrawn(_validator)
        withdrawalCooldownPeriodHasElapsed(_validator)
    {
        ValidatorInfo storage v = validators[_validator];

        v.status = ValidatorStatus.Withdrawn;

        uint256 lockedEarnings = v.lockedEarnings;
        uint256 cashableEarnings = v.cashableEarnings;

        v.lockedEarnings = 0;
        v.cashableEarnings = 0;

        require(
            mOST.transfer(
                v.withdrawalAddress,
                stakeMOSTAmount.add(
                    lockedEarnings
                ).add(
                    cashableEarnings
                )
            ),
            "Failed to withdraw staked and earned mOST amounts."
        );

        require(
            wETH.transfer(
                v.withdrawalAddress, stakeWETHAmount
            ),
            "Failed to withdraw staked wETH amount."
        );
    }

    /**
     * @notice Returns reputation of a validator.
     *
     * @param _validator An address of a validator.
     */
    function getReputation(address _validator)
        external
        view
        returns (uint256)
    {
        return validators[_validator].reputation;
    }
}<|MERGE_RESOLUTION|>--- conflicted
+++ resolved
@@ -238,19 +238,14 @@
             "Cashable earnings is not in valid range: [0, 1000]."
         );
 
-<<<<<<< HEAD
+        require(
+            _withdrawalCooldownPeriodInBlocks > 0,
+            "Withdrawal cooldown period in blocks must be greater than zero."
+        );
+
         consensus = ConsensusI(_consensus);
         mOST = ERC20I(_mOST);
         wETH = ERC20I(_wETH);
-=======
-        require(
-            _withdrawalCooldownPeriodInBlocks > 0,
-            "Withdrawal cooldown period in blocks must be greater than zero."
-        );
-
-        mOST = _mOST;
-        wETH = _wETH;
->>>>>>> 3d22adde
         stakeMOSTAmount = _stakeMOSTAmount;
         stakeWETHAmount = _stakeWETHAmount;
         initialReputation = _initialReputation;
