pragma solidity >=0.5.0 <0.6.0;

// Copyright 2019 OpenST Ltd.
//
// Licensed under the Apache License, Version 2.0 (the "License");
// you may not use this file except in compliance with the License.
// You may obtain a copy of the License at
//
//    http://www.apache.org/licenses/LICENSE-2.0
//
// Unless required by applicable law or agreed to in writing, software
// distributed under the License is distributed on an "AS IS" BASIS,
// WITHOUT WARRANTIES OR CONDITIONS OF ANY KIND, either express or implied.
// See the License for the specific language governing permissions and
// limitations under the License.

import "./AxiomI.sol";
import "../anchor/Anchor.sol"; // TASK: change this to factory, when new anchor is implemented.
import "../block/Block.sol";
import "../consensus/ConsensusI.sol";
import "../proxies/ProxyFactory.sol";


contract Axiom is AxiomI, ProxyFactory, ConsensusModule {

    /* Usings */

    using SafeMath for uint256;


    /* Constants */

    /** Epoch length */
    uint256 public constant EPOCH_LENGTH = uint256(100);

    /** The callprefix of the Reputation::setup function. */
    bytes4 public constant REPUTATION_SETUP_CALLPREFIX = bytes4(
        keccak256(
            "setup(address,address,uint256,address,uint256,uint256,uint256,uint256)"
        )
    );

    /** The callprefix of the Consensus::setup function. */
    bytes4 public constant CONSENSUS_SETUP_CALLPREFIX = bytes4(
        keccak256(
            "setup(uint256,uint256,uint256,uint256,uint256,address)"
        )
    );

<<<<<<< HEAD
    /** The callprefix of the Anchor::setup function. */
=======
    /** The callprefix of the Anchor::setup function.
     *
     *  uint256 - maxStateRoots Max number of state root stored in anchor contract.
     *  address - address of consensus contract.
     */
>>>>>>> ddb09ce7
    bytes4 public constant ANCHOR_SETUP_CALLPREFIX = bytes4(
        keccak256(
            "setup(uint256,address)"
        )
    );


    /* Modifiers */

    modifier onlyTechGov()
    {
        require(
            techGov == msg.sender,
            "Caller must be technical governance address."
        );

        _;
    }


    /* Storage */

    /** Technical governance address */
    address public techGov;

    /** Consensus master copy contract address */
    address public consensusMasterCopy;

    /** Core master copy contract address */
    address public coreMasterCopy;

    /** Committeee master copy contract address */
    address public committeeMasterCopy;

    /** Reputation master copy contract address */
    address public reputationMasterCopy;

    /** Anchor master copy contract address */
    address public anchorMasterCopy;

<<<<<<< HEAD
    /** Consensus gateway master copy contract address */
    address public consensusGatewayMasterCopy;

=======
>>>>>>> ddb09ce7
    /** Reputation contract address */
    ReputationI public reputation;


    /* Special Member Functions */

    /**
     * Constructor for Axiom contract
     *
     * @param _techGov Technical governance address.
     * @param _consensusMasterCopy Consensus master copy contract address.
     * @param _coreMasterCopy Core master copy contract address.
     * @param _committeeMasterCopy Committee master copy contract address.
     * @param _reputationMasterCopy Reputation master copy contract address.
     * @param _anchorMasterCopy Anchor master copy contract address.
     */
    constructor(
        address _techGov,
        address _consensusMasterCopy,
        address _coreMasterCopy,
        address _committeeMasterCopy,
        address _reputationMasterCopy,
<<<<<<< HEAD
        address _anchorMasterCopy,
        address _consensusGatewayMasterCopy
=======
        address _anchorMasterCopy
>>>>>>> ddb09ce7
    )
        public
    {
        require(
            _techGov != address(0),
            "Tech gov address is 0."
        );

        require(
            _consensusMasterCopy != address(0),
            "Consensus master copy address is 0."
        );

        require(
            _coreMasterCopy != address(0),
            "Core master copy address is 0."
        );

        require(
            _committeeMasterCopy != address(0),
            "Committee master copy address is 0."
        );

        require(
            _reputationMasterCopy != address(0),
            "Reputation master copy address is 0."
        );

        require(
            _anchorMasterCopy != address(0),
            "Anchor master copy address is 0."
        );

<<<<<<< HEAD
        require(
            _consensusGatewayMasterCopy != address(0),
            "Consensus gateway master copy address is 0."
        );

=======
>>>>>>> ddb09ce7
        techGov = _techGov;
        consensusMasterCopy = _consensusMasterCopy;
        coreMasterCopy = _coreMasterCopy;
        committeeMasterCopy = _committeeMasterCopy;
        reputationMasterCopy = _reputationMasterCopy;
        anchorMasterCopy = _anchorMasterCopy;
<<<<<<< HEAD
        consensusGatewayMasterCopy = _consensusGatewayMasterCopy;
=======
>>>>>>> ddb09ce7
    }


    /* External functions */

    /**
     * @notice Setup consensus contract, this can be only called once by
     *         technical governance address.
     * @param _committeeSize Max committee size that can be formed.
     * @param _minValidators Minimum number of validators that must join a
     *                       created core to open.
     * @param _joinLimit Maximum number of validators that can join in a core.
     * @param _gasTargetDelta Gas target delta to open new metablock.
     * @param _coinbaseSplitPerMille Coinbase split per mille.
     * @param _mOST mOST token address.
     * @param _stakeMOSTAmount Amount of mOST that will be staked by validators.
     * @param _wETH wEth token address.
     * @param _stakeWETHAmount Amount of wEth that will be staked by validators.
     * @param _cashableEarningsPerMille Fraction of the total amount that can
     *                                  be cashed by validators.
     * @param _initialReputation Initial reputations that will be set when
     *                           validators joins.
     * @param _withdrawalCooldownPeriodInBlocks Cooling period for withdrawal
     *                                          after logout.
     */
    function setupConsensus(
        uint256 _committeeSize,
        uint256 _minValidators,
        uint256 _joinLimit,
        uint256 _gasTargetDelta,
        uint256 _coinbaseSplitPerMille,
        address _mOST,
        uint256 _stakeMOSTAmount,
        address _wETH,
        uint256 _stakeWETHAmount,
        uint256 _cashableEarningsPerMille,
        uint256 _initialReputation,
        uint256 _withdrawalCooldownPeriodInBlocks
    )
        external
        onlyTechGov
    {
        require(
            address(consensus) == address(0),
            "Consensus is already setup."
        );

        // Deploy the consensus proxy contract.
        // Setup data is blank because setup requires reputation contract address
        // which is deployed in next step.
        Proxy consensusProxy = createProxy(consensusMasterCopy, "");

        setupConsensus(ConsensusI(address(consensusProxy)));

        bytes memory reputationSetupData = abi.encodeWithSelector(
            REPUTATION_SETUP_CALLPREFIX,
            consensus,
            _mOST,
            _stakeMOSTAmount,
            _wETH,
            _stakeWETHAmount,
            _cashableEarningsPerMille,
            _initialReputation,
            _withdrawalCooldownPeriodInBlocks
        );

        reputation = ReputationI(
            address(
                createProxy(
                    reputationMasterCopy,
                    reputationSetupData
                )
            )
        );

        bytes memory consensusSetupData = abi.encodeWithSelector(
            CONSENSUS_SETUP_CALLPREFIX,
            _committeeSize,
            _minValidators,
            _joinLimit,
            _gasTargetDelta,
            _coinbaseSplitPerMille,
            reputation
        );

        callProxyData(consensusProxy, consensusSetupData);
    }

    /**
     * @notice Deploy Core proxy contract. This can be called only by consensus
     *         contract.
     * @param _data Setup function call data.
     * @return Deployed contract address.
     */
    function newCore(
        bytes calldata _data
    )
        external
        onlyConsensus
        returns (address deployedAddress_)
    {
        return deployProxyContract(coreMasterCopy, _data);
    }

    /**
     * @notice Deploy Committee proxy contract. This can be called only by consensus
     *         contract.
     * @param _data Setup function call data.
     * @return Deployed contract address.
     */
    function newCommittee(
        bytes calldata _data
    )
        external
        onlyConsensus
        returns (address deployedAddress_)
    {
        return deployProxyContract(committeeMasterCopy, _data);
    }

    /**
     * @notice Setup a new meta chain. Only technical governance address can
     *         call this function.
     * @param _maxStateRoots The max number of state roots to store in the
     *                       circular buffer.
     * @param _rootRlpBlockHeader RLP encoded block header of root block.
     */
    function newMetaChain(
        uint256 _maxStateRoots,
        bytes calldata _rootRlpBlockHeader
    )
        external
        onlyTechGov
    {
        require(
            address(consensus) != address(0),
            "Consensus must be setup."
        );

        Block.Header memory blockHeader = Block.decodeHeader(_rootRlpBlockHeader);

        bytes memory anchorSetupData = abi.encodeWithSelector(
            ANCHOR_SETUP_CALLPREFIX,
            _maxStateRoots,
            consensus
        );

        address anchor = address(
            createProxy(
                anchorMasterCopy,
                anchorSetupData
            )
        );

        consensus.newMetaChain(
            address(anchor),
            EPOCH_LENGTH,
            blockHeader.height
        );
    }

    /**
     * @notice Deploys metachain proxies. Only consensus can call this function.
     *
     * @param _anchorSetupData Setup data for anchor contract.
     * @param _coreSetupData Setup data for core contract.
     * @param _consensusGatewaySetupData Setup data for consensus gateway contract.
     *
     * @return anchor_ Address of anchor contract.
     * @return core_ Address of core contract.
     * @return consensusGateway_ Address of consensus gateway contract.
     */
    function deployMetachainProxies(
        bytes calldata _anchorSetupData,
        bytes calldata _coreSetupData,
        bytes calldata _consensusGatewaySetupData
    )
        external
        onlyConsensus
        returns(address anchor_, address core_, address consensusGateway_)
    {
        anchor_ = deployProxyContract(anchorMasterCopy, _anchorSetupData);
        core_ = deployProxyContract(coreMasterCopy, _coreSetupData);
        consensusGateway_ = deployProxyContract(
            consensusGatewayMasterCopy,
            _consensusGatewaySetupData
        );
    }


    /* Private Functions */

    /**
     * @notice Deploy proxy contract.
     * @param _masterCopy Master copy contract address.
     * @param _data Setup function call data.
     * @return Deployed contract address.
     */
    function deployProxyContract(
        address _masterCopy,
        bytes memory _data
    )
        private
        returns (address deployedAddress_)
    {
        require(
            _masterCopy != address(0),
            "Master copy address is 0."
        );

        Proxy proxyContract = createProxy(
            _masterCopy,
            _data
        );
        deployedAddress_ = address(proxyContract);
    }
}<|MERGE_RESOLUTION|>--- conflicted
+++ resolved
@@ -47,15 +47,11 @@
         )
     );
 
-<<<<<<< HEAD
-    /** The callprefix of the Anchor::setup function. */
-=======
     /** The callprefix of the Anchor::setup function.
      *
      *  uint256 - maxStateRoots Max number of state root stored in anchor contract.
      *  address - address of consensus contract.
      */
->>>>>>> ddb09ce7
     bytes4 public constant ANCHOR_SETUP_CALLPREFIX = bytes4(
         keccak256(
             "setup(uint256,address)"
@@ -96,12 +92,9 @@
     /** Anchor master copy contract address */
     address public anchorMasterCopy;
 
-<<<<<<< HEAD
     /** Consensus gateway master copy contract address */
     address public consensusGatewayMasterCopy;
 
-=======
->>>>>>> ddb09ce7
     /** Reputation contract address */
     ReputationI public reputation;
 
@@ -124,12 +117,8 @@
         address _coreMasterCopy,
         address _committeeMasterCopy,
         address _reputationMasterCopy,
-<<<<<<< HEAD
         address _anchorMasterCopy,
         address _consensusGatewayMasterCopy
-=======
-        address _anchorMasterCopy
->>>>>>> ddb09ce7
     )
         public
     {
@@ -163,24 +152,18 @@
             "Anchor master copy address is 0."
         );
 
-<<<<<<< HEAD
         require(
             _consensusGatewayMasterCopy != address(0),
             "Consensus gateway master copy address is 0."
         );
 
-=======
->>>>>>> ddb09ce7
         techGov = _techGov;
         consensusMasterCopy = _consensusMasterCopy;
         coreMasterCopy = _coreMasterCopy;
         committeeMasterCopy = _committeeMasterCopy;
         reputationMasterCopy = _reputationMasterCopy;
         anchorMasterCopy = _anchorMasterCopy;
-<<<<<<< HEAD
         consensusGatewayMasterCopy = _consensusGatewayMasterCopy;
-=======
->>>>>>> ddb09ce7
     }
 
 
