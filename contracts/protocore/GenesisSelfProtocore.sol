pragma solidity >=0.5.0 <0.6.0;

// Copyright 2020 OpenST Ltd.
//
// Licensed under the Apache License, Version 2.0 (the "License");
// you may not use this file except in compliance with the License.
// You may obtain a copy of the License at
//
//    http://www.apache.org/licenses/LICENSE-2.0
//
// Unless required by applicable law or agreed to in writing, software
// distributed under the License is distributed on an "AS IS" BASIS,
// WITHOUT WARRANTIES OR CONDITIONS OF ANY KIND, either express or implied.
// See the License for the specific language governing permissions and
// limitations under the License.

/**
 * @title Genesis self protocore contract is a storage contract that holds
 *        the initial values required by the contract that were written in the
 *        genesis block. It stores target checkpoint, parent vote message hash,
 *        source transition hash, source dynasty number and source accumulated
 *        gas.
 */
contract GenesisSelfProtocore {

    /* Storage */

    /** Metachain id of the auxiliary chain. */
    bytes32 public genesisAuxiliaryMetachainId;

    /** Epoch length. */
    uint256 public genesisEpochLength;

    /** Initial metablock height. */
    uint256 public genesisMetablockHeight;

<<<<<<< HEAD
=======
    /** Initial dynasty number */
    uint256 public genesisDynasty;

>>>>>>> c55423ec
    /** Domain separator. */
    bytes32 public genesisDomainSeparator;

    /** Block hash of source checkpoint */
    bytes32 public genesisAuxiliarySourceBlockHash;

    /** Block number of source checkpoint */
    uint256 public genesisAuxiliarySourceBlockNumber;

    /** Block hash of target checkpoint */
    bytes32 public genesisAuxiliaryTargetBlockHash;

    /** Block number of target checkpoint */
    uint256 public genesisAuxiliaryTargetBlockNumber;

    /** Parent vote message hash */
    bytes32 public genesisAuxiliaryParentVoteMessageHash;

    /** Source transition hash */
    bytes32 public genesisAuxiliarySourceTransitionHash;

    /** Accumulated gas */
    uint256 public genesisAuxiliaryAccumulatedGas;
}<|MERGE_RESOLUTION|>--- conflicted
+++ resolved
@@ -34,12 +34,9 @@
     /** Initial metablock height. */
     uint256 public genesisMetablockHeight;
 
-<<<<<<< HEAD
-=======
     /** Initial dynasty number */
     uint256 public genesisDynasty;
 
->>>>>>> c55423ec
     /** Domain separator. */
     bytes32 public genesisDomainSeparator;
 
