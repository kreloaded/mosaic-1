--- conflicted
+++ resolved
@@ -28,12 +28,7 @@
  */
 contract ERC20Gateway is MasterCopyNonUpgradable, MessageBus, ERC20GatewayBase {
 
-<<<<<<< HEAD
     /** Events */
-
-    event WithdrawIntentConfirmed ( bytes32 messageHash );
-=======
-    /* Events */
 
     /** Emitted when deposit intent is declared. */
     event DepositIntentDeclared(
@@ -46,7 +41,9 @@
         address valueToken,
         bytes32 messageHash
     );
->>>>>>> 51986aa4
+
+    /** Emitted when withdraw intent is confirmed. */
+    event WithdrawIntentConfirmed ( bytes32 messageHash )
 
 
     /* Constants */
@@ -133,45 +130,7 @@
         emit GatewayProven(messageInbox, _blockNumber);
     }
 
-    /**
-<<<<<<< HEAD
-     * @notice Confirm withdraw in order to transfer value token.
-     *
-     * @param _utilityToken Address of utility token.
-     * @param _valueToken Address of value token.
-     * @param _amount Value token amount for withdrawal.
-     * @param _beneficiary Address of beneficiary where tokens will be withdrawn.
-     * @param _feeGasPrice Gas price at which fee will be calculated.
-     * @param _feeGasLimit Gas limit at which fee will be capped.
-     * @param _blockNumber Block number of Aux chain against which storage
-                           proof is generated.
-     * @param _withdrawer Address of the withdrawer account.
-     * @param _rlpParentNodes Storage merkle proof to verify message declaration
-                              on the origin chain.
-     *
-     * @return messageHash_ Message Hash
-     *
-     * \pre `_amount` is not 0.
-     * \pre `_beneficiary` address is not 0.
-     * \pre `_withdrawer` address is not 0.
-     * \pre `_rlpParentNodes` is not 0.
-     * \pre `_utilityToken` address is not 0.
-     * \pre `_valueToken` address is not 0.
-     *
-     * \post Adds a new entry in `inbox` mapping storage variable. The value is
-     *       set as `true` for `messagehash_` in `inbox` mapping. The
-     *       `messageHash_` is calculated by `MessageInbox.confirmMessage`.
-     * \post Update the nonces storage mapping variable by incrementing the
-     *       value for `msg.sender` by one.
-     * \post Transfers the `_valueToken` token to the `msg.sender` address as a fees.
-     *       The `fees` amount is calculated by `ERC20GatewayBase::reward()`
-     * \post Transfer the `_valueToken` token to the `_beneficiary` address. The
-     *       transfer amount calculated as `_amount-fees`
-     */
-    function confirmWithdraw(
-        address _utilityToken,
-        address _valueToken,
-=======
+    /** 
      * @notice Deposit ERC20 token to mint utility token on the auxiliary chain.
      *
      * @param _amount Amount of token to be deposited in atto
@@ -205,44 +164,15 @@
      *       `_feeGasPrice` and `_feeGasLimit` parameters.
      */
     function deposit(
->>>>>>> 51986aa4
         uint256 _amount,
         address _beneficiary,
         uint256 _feeGasPrice,
         uint256 _feeGasLimit,
-<<<<<<< HEAD
-        address _withdrawer,
-        uint256 _blockNumber,
-        bytes calldata _rlpParentNodes
-=======
         address _valueToken
->>>>>>> 51986aa4
     )
         external
         returns (bytes32 messageHash_)
     {
-<<<<<<< HEAD
-        uint256 initialGas = gasleft();
-        require(
-            _utilityToken != address(0),
-            "Utility Token address must not be 0."
-        );
-        require(
-            _valueToken != address(0),
-            "Value Token address must not be 0."
-        );
-        require(
-            _amount != 0,
-            "Withdraw amount should be greater than 0."
-        );
-        require(
-            _beneficiary != address(0),
-            "Beneficiary address must not be 0."
-        );
-        require(
-            _withdrawer != address(0),
-            "Withdrawer address must not be 0."
-=======
         require(
             _valueToken != address(0),
             "Value token address is 0."
@@ -264,13 +194,109 @@
             _valueToken,
             _amount,
             _beneficiary
->>>>>>> 51986aa4
         );
 
         uint256 nonce = nonces[msg.sender];
         nonces[msg.sender] = nonce.add(1);
 
-<<<<<<< HEAD
+        messageHash_ = MessageOutbox.declareMessage(
+            depositIntentHash,
+            nonce,
+            _feeGasPrice,
+            _feeGasLimit,
+            msg.sender
+        );
+
+        require(
+            ERC20I(_valueToken).transferFrom(msg.sender, address(this), _amount),
+            "Value token transferFrom must succeed."
+        );
+
+        emit DepositIntentDeclared(
+            _amount,
+            nonce,
+            _beneficiary,
+            _feeGasPrice,
+            _feeGasLimit,
+            msg.sender,
+            _valueToken,
+            messageHash_
+        );
+    }
+
+    /**
+     * @notice Confirm withdraw in order to transfer value token.
+     *
+     * @param _utilityToken Address of utility token.
+     * @param _valueToken Address of value token.
+     * @param _amount Value token amount for withdrawal.
+     * @param _beneficiary Address of beneficiary where tokens will be withdrawn.
+     * @param _feeGasPrice Gas price at which fee will be calculated.
+     * @param _feeGasLimit Gas limit at which fee will be capped.
+     * @param _blockNumber Block number of Aux chain against which storage
+                           proof is generated.
+     * @param _withdrawer Address of the withdrawer account.
+     * @param _rlpParentNodes Storage merkle proof to verify message declaration
+                              on the origin chain.
+     *
+     * @return messageHash_ Message Hash
+     *
+     * \pre `_amount` is not 0.
+     * \pre `_beneficiary` address is not 0.
+     * \pre `_withdrawer` address is not 0.
+     * \pre `_rlpParentNodes` is not 0.
+     * \pre `_utilityToken` address is not 0.
+     * \pre `_valueToken` address is not 0.
+     *
+     * \post Adds a new entry in `inbox` mapping storage variable. The value is
+     *       set as `true` for `messagehash_` in `inbox` mapping. The
+     *       `messageHash_` is calculated by `MessageInbox.confirmMessage`.
+     * \post Transfers the `_valueToken` token to the `msg.sender` address as a fees.
+     *       The `fees` amount is calculated by `ERC20GatewayBase::reward()`
+     * \post Transfer the `_valueToken` token to the `_beneficiary` address. The
+     *       transfer amount calculated as `_amount-fees`
+     * \post Update the nonces storage mapping variable by incrementing the
+     *       value for `msg.sender` by one.
+     */
+    function confirmWithdraw(
+        address _utilityToken,
+        address _valueToken,
+        uint256 _amount,
+        address _beneficiary,
+        uint256 _feeGasPrice,
+        uint256 _feeGasLimit,
+        address _withdrawer,
+        uint256 _blockNumber,
+        bytes calldata _rlpParentNodes
+    )
+        external
+        returns (bytes32 messageHash_)
+    {
+        uint256 initialGas = gasleft();
+        require(
+            _utilityToken != address(0),
+            "Utility Token address must not be 0."
+        );
+        require(
+            _valueToken != address(0),
+            "Value Token address must not be 0."
+        );
+        require(
+            _amount != 0,
+            "Withdraw amount should be greater than 0."
+        );
+        require(
+            _beneficiary != address(0),
+            "Beneficiary address must not be 0."
+        );
+        require(
+            _withdrawer != address(0),
+            "Withdrawer address must not be 0."
+        );
+
+        uint256 nonce = nonces[msg.sender];
+        nonces[msg.sender] = nonce.add(1);
+
         messageHash_ = MessageInbox.confirmMessage(
             ERC20GatewayBase.hashWithdrawIntent(
                 _valueToken,
@@ -304,30 +330,5 @@
         );
 
         emit WithdrawIntentConfirmed(messageHash_);
-=======
-        messageHash_ = MessageOutbox.declareMessage(
-            depositIntentHash,
-            nonce,
-            _feeGasPrice,
-            _feeGasLimit,
-            msg.sender
-        );
-
-        require(
-            ERC20I(_valueToken).transferFrom(msg.sender, address(this), _amount),
-            "Value token transferFrom must succeed."
-        );
-
-        emit DepositIntentDeclared(
-            _amount,
-            nonce,
-            _beneficiary,
-            _feeGasPrice,
-            _feeGasLimit,
-            msg.sender,
-            _valueToken,
-            messageHash_
-        );
->>>>>>> 51986aa4
     }
 }