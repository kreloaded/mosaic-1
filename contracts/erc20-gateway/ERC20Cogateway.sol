pragma solidity >=0.5.0 <0.6.0;

// Copyright 2020 OpenST Ltd.
//
// Licensed under the Apache License, Version 2.0 (the "License");
// you may not use this file except in compliance with the License.
// You may obtain a copy of the License at
//
//    http://www.apache.org/licenses/LICENSE-2.0
//
// Unless required by applicable law or agreed to in writing, software
// distributed under the License is distributed on an "AS IS" BASIS,
// WITHOUT WARRANTIES OR CONDITIONS OF ANY KIND, either express or implied.
// See the License for the specific language governing permissions and
// limitations under the License.

import "./GenesisERC20Cogateway.sol";
import "./ERC20GatewayBase.sol";
import "../message-bus/MessageBus.sol";
import "../message-bus/StateRootInterface.sol";
import "../proxies/MasterCopyNonUpgradable.sol";
import "../utility-token/UtilityTokenInterface.sol";

/**
 * @title ERC20Cogateway confirms the deposit intent and mint utility tokens.
 *        Also initiates the withdrawal of token.
 */
contract ERC20Cogateway is
    MasterCopyNonUpgradable,
    GenesisERC20Cogateway,
    MessageBus,
    ERC20GatewayBase {

    /** Events */

    /** Emitted when withdraw message is declared */
    event WithdrawIntentDeclared(
        uint256 amount,
        uint256 nonce,
        address beneficiary,
        uint256 feeGasPrice,
        uint256 feeGasLimit,
        address withdrawer,
        address utilityToken,
        bytes32 messageHash
    );


    /* Storage */

    /* Value token address. */
    address public valueToken;


    /* External Functions */

    /**
     * @notice It initializes ERC20Cogateway contract.
     *
<<<<<<< HEAD
     * \post Calls `MessageOutbox.setupMessageOutbox` and
     *       `MessageInbox.setupMessageInbox` with genesis* values read
     *       from `GenesisERC20Cogateway` contract.
=======
     * \pre Setup function can be called only once.
     *
     * \post Calls `MessageOutbox.setupMessageOutbox()` with parameters
     *       `genesisMetachainId` and `genesisERC20Gateway`.
     * \post Calls `MessageInbox.setupMessageInbox` with parameters
     *       `genesisMetachainId`, `genesisERC20Gateway`,
     *       `genesisOutboxStorageIndex`, `genesisStateRootProvider` and
     *       `genesisOutboxStorageIndex`.
>>>>>>> 9ef8b12a
     */
    function setup()
        public
    {
        MessageOutbox.setupMessageOutbox(
            genesisMetachainId,
            genesisERC20Gateway
        );

        MessageInbox.setupMessageInbox(
            genesisMetachainId,
            genesisERC20Gateway,
            genesisOutboxStorageIndex,
            StateRootInterface(genesisStateRootProvider),
            genesisOutboxStorageIndex
        );
    }

    /**
     * @notice It verifies that ERC20Gateway contract exists on origin chain
     *         using merkle account proof.
     *
     * @param _blockNumber Block number at which ERC20Gateway contract is to
     *                     be proven.
     * @param _rlpAccount RLP encoded account node object.
     * @param _rlpParentNodes RLP encoded value of account proof node array.
     *
     * \post Calls `MessageInbox.proveStorageAccount()` function with
     *       `_blockNumber`, `_rlpAccount`, `_rlpParentNodes` as input
     *       parameters.
     * \post Emits `GatewayProven` event with the address of `messageInbox`
     *       and `_blockNumber` parameters.
     */
    function proveGateway(
        uint256 _blockNumber,
        bytes calldata _rlpAccount,
        bytes calldata _rlpParentNodes
    )
        external
    {
        MessageInbox.proveStorageAccount(
            _blockNumber,
            _rlpAccount,
            _rlpParentNodes
        );

        emit GatewayProven(messageInbox, _blockNumber);
    }

    /**
     * @notice It allows withdrawing Utility tokens. Withdrawer needs to
     *       approve erc20 cogateway contract for the amount to be
     *       withdrawn.
     *
     * @param _amount Amount of tokens to be withdrawn.
     * @param _beneficiary The address in the origin chain where the value
     *                     where the tokens will be withdrawn.
     * @param _feeGasPrice Gas price at which fee will be calculated.
     * @param _feeGasLimit Gas limit at which fee will be capped.
     * @param _utilityToken Address of utility token
     *
     * @return messageHash_ Message hash.
     *
     * \pre `_utilityToken` is not 0.
     * \pre `_amount` is not 0.
     * \pre `_beneficiary` is not 0.
     * \pre `_amount` should be greater than maximum reward.
     * \pre `msg.sender` should approve erc20 cogateway contract.
     *
     * \post Adds a new entry in `outbox` mapping storage variable. The value is
     *       set as `true` for `messagehash_` in `outbox` mapping. The
     *       `messageHash_` is obtained by calling `MessageOutbox.declareMessage`
     *       with the parameters `withdrawIntentHash`, `nonces[msg.sender]`,
     *       `_feeGasPrice`, `_feeGasLimit` and `msg.sender`. `withdrawIntentHash`
     *       is calculated by calling `ERC20GatewayBase.hashWithdrawIntent` with
     *       parameters `valueToken`, `_utilityToken`, `_amount`, `_beneficiary`.
     * \post `_amount` number of utility tokens will be burned from `msg.sender`
     *       account by erc20 cogateway.
     * \post Update the `nonces` storage mapping variable by incrementing the
     *       value for `msg.sender` by one.
     * \post Emits `WithdrawIntentDeclared` event with the `_amount`, address of
     *       `_beneficiary`, `_feeGasPrice`, `_feeGasLimit`, address of
     *       `msg.sender`, address of `_utilityToken` and `messageHash_`.
     */
    function withdraw(
        uint256 _amount,
        address _beneficiary,
        uint256 _feeGasPrice,
        uint256 _feeGasLimit,
        address _utilityToken
    )
        external
        returns(bytes32 messageHash_)
    {
        require(
            _utilityToken != address(0),
            "Utility Token address must not be 0."
        );
        require(
            _beneficiary != address(0),
            "Beneficiary address must not be 0."
        );
        require(
            _amount > _feeGasPrice.mul(_feeGasLimit),
            "Withdrawal amount should be greater than max reward."
        );

        bytes32 withdrawIntentHash = ERC20GatewayBase.hashWithdrawIntent(
            valueToken,
            _utilityToken,
            _amount,
            _beneficiary
        );

        uint256 nonce = nonces[msg.sender];
        nonces[msg.sender] = nonce.add(1);

        messageHash_ = MessageOutbox.declareMessage(
            withdrawIntentHash,
            nonce,
            _feeGasPrice,
            _feeGasLimit,
            msg.sender
        );

        UtilityTokenInterface(_utilityToken).burnFrom(msg.sender, _amount);

        emit WithdrawIntentDeclared(
            _amount,
            nonce,
            _beneficiary,
            _feeGasPrice,
            _feeGasLimit,
            msg.sender,
            _utilityToken,
            messageHash_
        );
    }
}<|MERGE_RESOLUTION|>--- conflicted
+++ resolved
@@ -57,11 +57,6 @@
     /**
      * @notice It initializes ERC20Cogateway contract.
      *
-<<<<<<< HEAD
-     * \post Calls `MessageOutbox.setupMessageOutbox` and
-     *       `MessageInbox.setupMessageInbox` with genesis* values read
-     *       from `GenesisERC20Cogateway` contract.
-=======
      * \pre Setup function can be called only once.
      *
      * \post Calls `MessageOutbox.setupMessageOutbox()` with parameters
@@ -70,7 +65,6 @@
      *       `genesisMetachainId`, `genesisERC20Gateway`,
      *       `genesisOutboxStorageIndex`, `genesisStateRootProvider` and
      *       `genesisOutboxStorageIndex`.
->>>>>>> 9ef8b12a
      */
     function setup()
         public
